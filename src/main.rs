mod cli;
mod database;
mod secrets;
mod signer;
mod state;

mod walletdata;
use core::fmt;
use std::convert::TryFrom;

use std::error;
use std::{collections::BTreeMap, ffi::CString, sync::Arc};

use anyhow::Context;
use base32::Alphabet;
use http_types::headers::HeaderValue;
use serde::{Deserialize, Serialize};
use state::AppState;
use tap::Tap;

use clap::Parser;

use std::fmt::Debug;
use themelio_nodeprot::ValClient;
use themelio_structs::PoolKey;
use themelio_structs::{
    BlockHeight, CoinData, CoinID, CoinValue, Denom, NetID, Transaction, TxKind,
};
use tide::security::CorsMiddleware;
use tide::{Body, Request, StatusCode, Response};
use tmelcrypt::{Ed25519SK, HashVal, Hashable};
use walletdata::{AnnCoinID, TransactionStatus};

use crate::cli::*;
use crate::{database::Database, secrets::SecretStore, signer::Signer};

fn generate_cors(origins: Vec<String>) -> CorsMiddleware {
    let cors = origins
        .iter()
        .fold(CorsMiddleware::new(), |cors, val| {
            let s: &str = val;
            cors.allow_origin(s)
        })
        .allow_methods("GET, POST, PUT".parse::<HeaderValue>().unwrap())
        .allow_credentials(false);

    cors
}

fn main() -> anyhow::Result<()> {
    smolscale::block_on(async {
        let log_conf = std::env::var("RUST_LOG").unwrap_or_else(|_| "melwalletd=debug,warn".into());
        std::env::set_var("RUST_LOG", log_conf);
        tracing_subscriber::fmt::init();

        // let clap = __clap;
        let cmd_args = Args::from_args();

        let output_config = cmd_args.output_config;
        let dry_run = cmd_args.dry_run;

        let config = match Config::try_from(cmd_args) {
            Ok(i) => anyhow::Ok(i),
            Err(err) => {
                let fmt = format!("Configuration Error: {}", err);
                return Err(anyhow::anyhow!(fmt));
            }
        }?;

        let network = config.network;
        let addr = config.network_addr;

        let db_name = format!("{network:?}-wallets.db").to_ascii_lowercase();
        if output_config {
            println!(
                "{}",
                serde_yaml::to_string(&config)
                    .expect("Critical Failure: Unable to serialize `Config`")
            );
        }

        if dry_run {
            return Ok(());
        }

        std::fs::create_dir_all(&config.wallet_dir).context("cannot create wallet_dir")?;

        // SAFETY: this is perfectly safe because chmod cannot lead to memory unsafety.
        unsafe {
            libc::chmod(
                CString::new(config.wallet_dir.to_string_lossy().as_bytes().to_vec())?.as_ptr(),
                0o700,
            );
        }
        let db = Database::open(config.wallet_dir.clone().tap_mut(|p| p.push(db_name))).await?;

        let client = ValClient::new(network, addr);
        if network == NetID::Mainnet || network == NetID::Testnet {
            client.trust(themelio_bootstrap::checkpoint_height(network).unwrap());
        } else {
            log::warn!("** BLINDLY TRUSTING FULL NODE due to custom network **");
            client.insecure_latest_snapshot().await?;
        }

        let mut secret_path = config.wallet_dir.clone();
        secret_path.push(".secrets.json");
        let secrets = SecretStore::open(&secret_path)?;

        let state = AppState::new(db, network, secrets, addr, client);

        let mut app = tide::with_state(Arc::new(state));

        async fn log_request<T>(req: Request<T>) -> Request<T> {
            log::info!("{}", req.url());
            req
        }
        app.with(tide::utils::Before(log_request));

        // interpret errors
        app.with(tide::utils::After(|mut res: tide::Response| async move {
            if let Some(err) = res.error() {
                // put the error string in the response
                let err_str = format!("ERROR: {:?}", err);
                log::warn!("{}", err_str);
                res.set_body(err_str);
            }
            Ok(res)
        }));
        app.at("/summary").get(get_summary);
        app.at("/pools/:pair").get(get_pool);
        app.at("/pool_info").post(get_pool_info);
        app.at("/wallets").get(list_wallets);
        app.at("/wallets/:name").get(summarize_wallet);
        app.at("/wallets/:name").put(create_wallet);
        app.at("/wallets/:name/lock").post(lock_wallet);
        app.at("/wallets/:name/unlock").post(unlock_wallet);
        app.at("/wallets/:name/export-sk")
            .post(export_sk_from_wallet);
        app.at("/wallets/:name/coins").get(dump_coins);
        app.at("/wallets/:name/prepare-tx").post(prepare_tx);
        app.at("/wallets/:name/send-tx").post(send_tx);
        app.at("/wallets/:name/send-faucet").post(send_faucet);
        app.at("/wallets/:name/transactions").get(dump_transactions);
        app.at("/wallets/:name/transactions/:txhash").get(get_tx);
        app.at("/wallets/:name/transactions/:txhash/balance")
            .get(get_tx_balance);
        let cors = generate_cors(config.allowed_origins);

        app.with(cors);

        log::info!("Starting server at {}", config.listen);
        app.listen(config.listen).await?;

        Ok(())
    })
}

async fn summarize_wallet(req: Request<Arc<AppState>>) -> tide::Result<Body> {
    let wallet_name = req.param("name")?;
    let wallet_list = req.state().list_wallets().await;
<<<<<<< HEAD
    let wallets = wallet_list
        .get(wallet_name)
        .cloned()
        .context("wallet not found")
        .map_err(to_notfound)?;
    Body::from_json(&wallets)
=======
    let wallets = summarize_wallet_raw(wallet_name, wallet_list)
        .await        
        .context("Not Found")
        .map_err(to_notfound)?;
    Body::from_json(&wallets)

>>>>>>> 28b51255
}
async fn log_request<T>(req: Request<T>) -> Request<T> {
    log::info!("{}", req.url());
    req
}

async fn get_summary(req: Request<Arc<AppState>>) -> tide::Result<Body> {
    let client = req.state().client.clone();
    let snap = client.snapshot().await.map_err(to_badgateway)?;
    Body::from_json(&snap.current_header())
}

async fn get_pool(req: Request<Arc<AppState>>) -> tide::Result<Body> {
    let client = req.state().client.clone();
    let pool_key: PoolKey = req
        .param("pair")?
        .replace(':', "/")
        .parse()
        .map_err(to_badreq)?;
    println!("You get a pool key: {}", pool_key);
    let pool_key = pool_key
        .to_canonical()
        .ok_or_else(|| to_badreq(anyhow::anyhow!("bad pool key")))?;
    let pool_state = client
        .snapshot()
        .await
        .map_err(to_badgateway)?
        .get_pool(pool_key)
        .await
        .map_err(to_badgateway)?
        .ok_or_else(|| to_badreq(anyhow::anyhow!("pool not found")))?;
    Body::from_json(&pool_state)
}

async fn get_pool_info(mut req: Request<Arc<AppState>>) -> tide::Result<Body> {
    #[derive(Deserialize)]
    struct Req {
        from: String,
        to: String,
        value: u128,
    }
    #[derive(Serialize)]
    struct Resp {
        result: u128,
        price_impact: f64,
        poolkey: String,
    }

    let query: Req = req.body_json().await?;

    let from = Denom::from_bytes(&hex::decode(&query.from)?).context("oh no")?;
    let to = Denom::from_bytes(&hex::decode(&query.to)?).context("oh no")?;

    let client = req.state().client.clone();
    if from == to {
        return Err(to_badreq(anyhow::anyhow!(
            "cannot swap between identical denoms"
        )));
    }
    let pool_key = PoolKey::new(from, to);
    let pool_state = client
        .snapshot()
        .await
        .map_err(to_badgateway)?
        .get_pool(pool_key)
        .await
        .map_err(to_badgateway)?
        .ok_or_else(|| to_badreq(anyhow::anyhow!("pool not found")))?;

    let left_to_right = pool_key.left == from;

    let r = if left_to_right {
        let old_price = pool_state.lefts as f64 / pool_state.rights as f64;
        let mut new_pool_state = pool_state;
        let (_, new) = new_pool_state.swap_many(query.value, 0);
        let new_price = new_pool_state.lefts as f64 / new_pool_state.rights as f64;
        Resp {
            result: new,
            price_impact: (new_price / old_price - 1.0),
            poolkey: hex::encode(pool_key.to_bytes()),
        }
    } else {
        let old_price = pool_state.rights as f64 / pool_state.lefts as f64;
        let mut new_pool_state = pool_state;
        let (new, _) = new_pool_state.swap_many(0, query.value);
        let new_price = new_pool_state.rights as f64 / new_pool_state.lefts as f64;
        Resp {
            result: new,
            price_impact: (new_price / old_price - 1.0),
            poolkey: hex::encode(pool_key.to_bytes()),
        }
    };

    Body::from_json(&r)
}

async fn list_wallets(req: Request<Arc<AppState>>) -> tide::Result<Body> {
    Body::from_json(&req.state().list_wallets().await)
}



async fn create_wallet(mut req: Request<Arc<AppState>>) -> tide::Result<Body> {
    #[derive(Deserialize, Debug, Default)]
    struct Query {
        password: Option<String>,
        secret: Option<String>,
    }
    
    let body = &req.body_string().await?;
    let query: Query = serde_json::from_str(body)?;

    let wallet_name = req.param("name").map(|v| v.to_string())?;
    let sk = if let Some(secret) = query.secret {
        // We must reconstruct the secret key using the ed25519-dalek library
        let secret =
            base32::decode(Alphabet::Crockford, &secret).context("cannot decode secret key")?;
        let secret = ed25519_dalek::SecretKey::from_bytes(&secret)?;
        let public: ed25519_dalek::PublicKey = (&secret).into();
        let mut vv = [0u8; 64];
        vv[0..32].copy_from_slice(&secret.to_bytes());
        vv[32..].copy_from_slice(&public.to_bytes());
        Ed25519SK(vv)
    } else {
        tmelcrypt::ed25519_keygen().1
    };
    req.state()
        .create_wallet(&wallet_name, sk, query.password)
        .await
        .context("cannot create wallet")?;
    Ok("".into())
}

async fn dump_coins(req: Request<Arc<AppState>>) -> tide::Result<Body> {
    let wallet_name = req.param("name").map(|v| v.to_string())?;
    let wallet = req
        .state()
        .get_wallet(&wallet_name)
        .await
        .context("not found")
        .map_err(to_notfound)?;
    let coins = wallet.get_coin_mapping(true, false).await;
    Body::from_json(&coins.into_iter().collect::<Vec<_>>())
}

async fn dump_transactions(req: Request<Arc<AppState>>) -> tide::Result<Body> {
    let wallet_name = req.param("name").map(|v| v.to_string())?;
    let wallet = req
        .state()
        .get_wallet(&wallet_name)
        .await
        .context("not found")
        .map_err(to_notfound)?;
    let transactions = wallet.get_transaction_history().await;
    Body::from_json(&transactions)
}

async fn lock_wallet(req: Request<Arc<AppState>>) -> tide::Result<Body> {
    let wallet_name = req.param("name").map(|v| v.to_string())?;
    req.state().lock(&wallet_name);
    Ok("".into())
}

async fn unlock_wallet(mut req: Request<Arc<AppState>>) -> tide::Result<Body> {
    #[derive(Deserialize)]
    struct Req {
        password: Option<String>,
    }
    let wallet_name = req.param("name").map(|v| v.to_string())?;
    let request: Req = req.body_json().await?;
    // attempt to unlock
    req.state()
        .unlock(&wallet_name, request.password)
        .context("incorrect password")
        .map_err(to_forbidden)?;
    Ok("".into())
}

async fn export_sk_from_wallet(mut req: Request<Arc<AppState>>) -> tide::Result<Body> {
    #[derive(Deserialize)]
    struct Req {
        password: Option<String>,
    }
    let wallet_name = req.param("name").map(|v| v.to_string())?;
    let request: Req = req.body_json().await?;
    // attempt to unlock
    let secret = req
        .state()
        .get_secret_key(&wallet_name, request.password)
        .context("incorrect password")
        .map_err(to_forbidden)?;
    Ok(base32::encode(Alphabet::Crockford, &secret.0[..32]).into())
}

// async fn prepare_stake_tx(req: Request<Arc<AppState>>) -> tide::Result<Body> {
//     todo!()
// }

async fn prepare_tx(mut req: Request<Arc<AppState>>) -> tide::Result<Body> {
    #[derive(Deserialize)]
    struct Req {
        #[serde(default)]
        inputs: Vec<CoinID>,
        outputs: Vec<CoinData>,
        signing_key: Option<String>,
        kind: Option<TxKind>,
        data: Option<String>,
        #[serde(default, with = "stdcode::hexvec")]
        covenants: Vec<Vec<u8>>,
        #[serde(default)]
        nobalance: Vec<Denom>,
        #[serde(default)]
        fee_ballast: usize,
    }
    let wallet_name = req.param("name").map(|v| v.to_string())?;
    let request: Req = req.body_json().await?;
    let signing_key: Arc<dyn Signer> = if let Some(signing_key) = request.signing_key.as_ref() {
        Arc::new(signing_key.parse::<Ed25519SK>()?)
    } else {
        req.state()
            .get_signer(&wallet_name)
            .context("wallet is locked")
            .map_err(to_forbidden)?
    };
    let wallet = req
        .state()
        .get_wallet(&wallet_name)
        .await
        .context("no wallet")
        .map_err(to_badreq)?;

    // calculate fees
    let client = req.state().client.clone();
    let snapshot = client.snapshot().await.map_err(to_badgateway)?;
    let fee_multiplier = snapshot.current_header().fee_multiplier;
    let kind = request.kind;
    let data = match request.data.as_ref() {
        Some(v) => Some(hex::decode(v).map_err(to_badreq)?),
        None => None,
    };
    let prepared_tx = wallet
        .prepare(
            request.inputs.clone(),
            request.outputs.clone(),
            fee_multiplier,
            |mut tx: Transaction| {
                if let Some(kind) = kind {
                    tx.kind = kind
                }
                if let Some(data) = data.clone() {
                    tx.data = data
                }
                tx.covenants.extend_from_slice(&request.covenants);
                for i in 0..tx.inputs.len() {
                    tx = signing_key.sign_tx(tx, i)?;
                }
                Ok(tx)
            },
            request.nobalance.clone(),
            request.fee_ballast,
            req.state().client.snapshot().await?,
        )
        .await
        .map_err(to_badreq)?;

    Body::from_json(&prepared_tx)
}

async fn send_tx(mut req: Request<Arc<AppState>>) -> tide::Result<Body> {
    let wallet_name = req.param("name").map(|v| v.to_string())?;
    let tx: Transaction = req.body_json().await?;

    let wallet = req
        .state()
        .get_wallet(&wallet_name)
        .await
        .context("fail")
        .map_err(to_badreq)?;
    let snapshot = req.state().client.snapshot().await?;
    // we send it off ourselves
    snapshot.get_raw().send_tx(tx.clone()).await?;
    // we mark the TX as sent in this thread.
    wallet
        .commit_sent(
            tx.clone(),
            snapshot.current_header().height + BlockHeight(10),
        )
        .await
        .map_err(to_badreq)?;
    log::info!("sent transaction with hash {}", tx.hash_nosigs());
    Body::from_json(&tx.hash_nosigs())
}

// async fn force_revert_tx(req: Request<Arc<AppState>>) -> tide::Result<Body> {
//     todo!()
// }

async fn get_tx_balance(req: Request<Arc<AppState>>) -> tide::Result<Body> {
    let wallet_name = req.param("name").map(|v| v.to_string())?;
    let wallet = req
        .state()
        .get_wallet(&wallet_name)
        .await
        .context("wtf")
        .map_err(to_badreq)?;
    let txhash: HashVal = req.param("txhash")?.parse().map_err(to_badreq)?;
    let raw = wallet
        .get_transaction(txhash.into(), async {
            Ok(req.state().client.snapshot().await?)
        })
        .await
        .map_err(to_badgateway)?
        .context("not found")
        .map_err(to_notfound)?;
    // Is this self-originated? We check the covenants
    let self_originated = raw.covenants.iter().any(|c| c.hash() == wallet.address().0);
    // Total balance out
    let mut balance: BTreeMap<String, i128> = BTreeMap::new();
    // Add all outputs to balance
    if self_originated {
        *balance
            .entry(hex::encode(Denom::Mel.to_bytes()))
            .or_default() -= raw.fee.0 as i128;
    }
    for (idx, output) in raw.outputs.iter().enumerate() {
        let coinid = raw.output_coinid(idx as u8);
        let denom_key = hex::encode(output.denom.to_bytes());
        // first we *deduct* any balance if this self-originated
        if self_originated {
            *balance.entry(denom_key).or_default() -= output.value.0 as i128;
        }
        // then, if we find this value in our coins, we add it back. this turns out to take care of swap tx well
        if let Some(ours) = wallet.get_one_coin(coinid).await {
            let denom_key = hex::encode(ours.denom.to_bytes());
            if ours.covhash == wallet.address() {
                *balance.entry(denom_key).or_default() += ours.value.0 as i128;
            }
        }
    }
    Body::from_json(&(self_originated, raw.kind, balance))
}

async fn get_tx(req: Request<Arc<AppState>>) -> tide::Result<Body> {
    let wallet_name = req.param("name").map(|v| v.to_string())?;

    let wallet = req
        .state()
        .get_wallet(&wallet_name)
        .await
        .context("wtf")
        .map_err(to_badreq)?;
    let txhash: HashVal = req.param("txhash")?.parse().map_err(to_badreq)?;

    // Must either be pending or

    let raw = wallet
        .get_cached_transaction(txhash.into())
        .await
        .context("not found")
        .map_err(to_notfound)?;
    let mut confirmed_height = None;
    for idx in 0..raw.outputs.len() {
        if let Some(cdh) = wallet
            .get_coin_confirmation(raw.output_coinid(idx as u8))
            .await
        {
            confirmed_height = Some(cdh.height);
        }
    }
    let outputs = raw
        .outputs
        .iter()
        .enumerate()
        .map(|(i, cd)| {
            let coin_id = raw.output_coinid(i as u8).to_string();
            let is_change = cd.covhash == wallet.address();
            let coin_data = cd.clone();
            AnnCoinID {
                coin_data,
                is_change,
                coin_id,
            }
        })
        .collect();

    if confirmed_height.is_none() {
        // Must be pending
        if !wallet.is_pending(txhash.into()).await {
            Err(anyhow::anyhow!(
                "no longer pending but not confirmed; probably gave up"
            ))
            .map_err(to_notfound)?;
        }
    }
    Body::from_json(&TransactionStatus {
        raw,
        confirmed_height,
        outputs,
    })
}

async fn send_faucet(req: Request<Arc<AppState>>) -> tide::Result<Body> {
    let wallet_name = req.param("name").map(|v| v.to_string())?;
    let network = req.state().network;
    let wallet = req
        .state()
        .get_wallet(&wallet_name)
        .await
        .context("wtf")
        .map_err(to_badreq)?;
    if network == NetID::Mainnet {
        return Err(tide::Error::new(
            StatusCode::BadRequest,
            anyhow::anyhow!("faucet is not supported on mainnet"),
        ));
    }
    let tx = Transaction {
        kind: TxKind::Faucet,
        inputs: vec![],
        outputs: vec![CoinData {
            covhash: wallet.address(),
            value: CoinValue::from_millions(1001u64),
            denom: Denom::Mel,
            additional_data: vec![],
        }],
        data: (0..32).map(|_| fastrand::u8(0..=255)).collect(),
        fee: CoinValue::from_millions(1001u64),
        covenants: vec![],
        sigs: vec![],
    };
    // we mark the TX as sent in this thread
    let txhash = tx.hash_nosigs();
    wallet
        .commit_sent(tx, BlockHeight(10000000000))
        .await
        .map_err(to_badreq)?;
    Body::from_json(&txhash)
}

fn to_badreq<E: Into<anyhow::Error> + Send + 'static + Sync + Debug>(e: E) -> tide::Error {
    tide::Error::new(StatusCode::BadRequest, e)
}

fn to_forbidden<E: Into<anyhow::Error> + Send + 'static + Sync + Debug>(e: E) -> tide::Error {
    tide::Error::new(StatusCode::Forbidden, e)
}

fn to_notfound<E: Into<anyhow::Error> + Send + 'static + Sync + Debug>(e: E) -> tide::Error {
    tide::Error::new(StatusCode::NotFound, e)
}

fn to_badgateway<E: Into<anyhow::Error> + Send + 'static + Sync + Debug>(e: E) -> tide::Error {
    log::warn!("bad upstream: {:#?}", e);
    tide::Error::new(StatusCode::BadGateway, e)
}

// fn notfound_with(s: String) -> tide::Error {
//     tide::Error::new(StatusCode::NotFound, anyhow::anyhow!("{s}"))
// }

// fn wallet_notfound() -> tide::Error {
//     notfound_with("wallet not found".into())
// }<|MERGE_RESOLUTION|>--- conflicted
+++ resolved
@@ -158,21 +158,13 @@
 async fn summarize_wallet(req: Request<Arc<AppState>>) -> tide::Result<Body> {
     let wallet_name = req.param("name")?;
     let wallet_list = req.state().list_wallets().await;
-<<<<<<< HEAD
     let wallets = wallet_list
         .get(wallet_name)
         .cloned()
         .context("wallet not found")
         .map_err(to_notfound)?;
     Body::from_json(&wallets)
-=======
-    let wallets = summarize_wallet_raw(wallet_name, wallet_list)
-        .await        
-        .context("Not Found")
-        .map_err(to_notfound)?;
-    Body::from_json(&wallets)
-
->>>>>>> 28b51255
+
 }
 async fn log_request<T>(req: Request<T>) -> Request<T> {
     log::info!("{}", req.url());
